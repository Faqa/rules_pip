--- conflicted
+++ resolved
@@ -37,13 +37,9 @@
         create_repo_exe_path,
         repo_directory,
         requirements_path,
-<<<<<<< HEAD
     ] + repo_ctx.attr.wheel_args)
-=======
-    ])
     if r.return_code:
         fail(r.stderr)
->>>>>>> cf81f38a
 
 pip_repository = repository_rule(
     implementation = _pip_repository_impl,
@@ -55,12 +51,8 @@
             allow_files = True,
             allow_empty = False,
         ),
-<<<<<<< HEAD
         "python_interpreter": attr.string(default = "python"),
         "wheel_args": attr.string_list(),
-=======
-        "python_interpreter": attr.string(default = "python3"),
->>>>>>> cf81f38a
         "_create_repo_exe": attr.label(
             default = "//tools:create_pip_repository.par",
             executable = True,
